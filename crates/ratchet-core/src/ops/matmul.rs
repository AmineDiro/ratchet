use std::cmp::Ordering;

use derive_new::new;
use encase::ShaderType;

use crate::{
    gpu::{BindGroupLayoutDescriptor, CpuUniform, WorkgroupCount},
    rvec, wgc, DType, InvariantError, KernelElement, MetaOperation, OpGuards, OpMetadata,
    Operation, OperationError, RVec, Shape, StorageView, Strides, Tensor,
};

#[allow(dead_code)]
#[derive(Debug, Clone)]
pub struct MatmulSpec {
    a_dt: DType,
    b_dt: DType,
    a_shape: Shape,
    b_shape: Shape,
    c_shape: Shape,
    a_stack: usize,
    b_stack: usize,
    c_stack: usize,
    trans_a: bool,
    trans_b: bool,
    stack_shape: Shape, //N-D matmul is handled by stacking the first N-2 dimensions
}

impl MatmulSpec {
    //TODO: parameterize these
    pub const TILE_DIM: usize = 32;
    pub const ROW_PER_THREAD: usize = 4;

    pub fn new(A: &Tensor, B: &Tensor, C: &Tensor, trans_a: bool, trans_b: bool) -> Self {
        let mut a_shape = A.shape().clone();
        let mut b_shape = B.shape().clone();
        let mut c_shape = C.shape().clone();
        let a_dt = A.dt();
        let b_dt = B.dt();

        if (a_shape.rank() < 2) || (b_shape.rank() < 2) {
            panic!("MatMul: inputs must be at least 2D");
        }

        match a_shape.rank().cmp(&b_shape.rank()) {
            Ordering::Less => {
                a_shape.left_pad_to(1, b_shape.rank());
            }
            Ordering::Greater => {
                b_shape.left_pad_to(1, a_shape.rank());
            }
            _ => {}
        };

        let _b_rank = b_shape.rank();

        let stack_dims = c_shape.rank() - 2;
        let stack_shape = c_shape.slice(0..stack_dims);

        let a_stack = a_shape.drain(0..stack_dims).product();
        let b_stack = b_shape.drain(0..stack_dims).product();
        let c_stack = c_shape.drain(0..stack_dims).product();

        if a_stack != 1 && b_stack != 1 {
            //Here we want all of the stacks to be equal
            //OR A or B to be 1
            assert!(a_stack == b_stack && b_stack == c_stack);
        }

        if a_shape.rank() == 1 {
            a_shape.insert(0, 1);
        }

        if b_shape.rank() == 1 {
            b_shape.insert(0, 1);
        }

        log::debug!(
            "MatMul stacking: left {} right {} stack_dims={} stack_count={}",
            a_shape,
            b_shape,
            stack_dims,
            stack_shape.numel(),
        );
        Self {
            a_dt,
            b_dt,
            a_shape,
            b_shape,
            c_shape,
            a_stack,
            b_stack,
            c_stack,
            trans_a,
            trans_b,
            stack_shape,
        }
    }

    pub fn select_kernel_element(&self) -> KernelElement {
        if self.trans_a || self.trans_b {
            //We cannot support transposed with vectorized kernels
            return KernelElement::Scalar;
        }

        let checks = [
            self.dim_inner(),
            self.c_shape[1],
            self.a_shape.numel(),
            self.b_shape.numel(),
            self.c_shape.numel(),
        ];

        if checks.iter().all(|&x| x % 4 == 0) {
            KernelElement::Vec4
        } else {
            KernelElement::Scalar
        }
    }

    pub fn a_shape(&self) -> &Shape {
        &self.a_shape
    }

    pub fn b_shape(&self) -> &Shape {
        &self.b_shape
    }

    pub fn c_shape(&self) -> &Shape {
        &self.c_shape
    }

    pub fn dim_a_outer(&self) -> usize {
        self.c_shape[0]
    }

    pub fn dim_b_outer(&self) -> usize {
        self.c_shape[1]
    }

    pub fn dim_inner(&self) -> usize {
        if self.trans_a {
            self.a_shape[0]
        } else {
            self.a_shape[1]
        }
    }

    pub fn a_stack(&self) -> usize {
        self.a_stack
    }

    pub fn b_stack(&self) -> usize {
        self.b_stack
    }

    pub fn c_stack(&self) -> usize {
        self.c_stack
    }

    pub fn stacks(&self) -> usize {
        self.stack_shape.numel()
    }

    pub fn b_dt(&self) -> DType {
        self.b_dt
    }

    pub fn stacked_shapes(&self) -> (Shape, Shape, Shape) {
        let mut a_shape = self.a_shape.clone();
        let mut b_shape = self.b_shape.clone();
        let mut c_shape = self.c_shape.clone();
        a_shape.insert(0, self.stacks());
        b_shape.insert(0, self.stacks());
        c_shape.insert(0, self.stacks());
        (a_shape, b_shape, c_shape)
    }

    pub fn tile_fit(&self) -> (bool, bool, bool) {
        let dimAOuter = self.dim_a_outer();
        let dimBOuter = self.dim_b_outer();
        let dimInner = self.dim_inner();

        let a_fit = dimAOuter % Self::TILE_DIM == 0;
        let b_fit = dimBOuter % Self::TILE_DIM == 0;
        let out_fit = dimInner % Self::TILE_DIM == 0;
        (a_fit, b_fit, out_fit)
    }
}

#[derive(new, Debug, Clone)]
pub struct Matmul {
    lhs: Tensor,
    rhs: Tensor,
    trans_a: bool,
    trans_b: bool,
}

impl Matmul {
    pub fn compute_c_shape(
        a: &Tensor,
        b: &Tensor,
        trans_a: bool,
        trans_b: bool,
    ) -> anyhow::Result<Shape> {
        let (mut ashape, mut bshape) = (a.shape().clone(), b.shape().clone());

        let implicit_m = ashape.rank() < 2;
        let implicit_n = bshape.rank() < 2;
        if implicit_m {
            ashape.insert(trans_a as usize, 1);
        }
        if implicit_n {
            bshape.insert(!trans_b as usize, 1);
        }

        let equalize_rank = |shape: &mut Shape, target_rank: usize| {
            while shape.rank() < target_rank {
                shape.insert(0, 1);
            }
        };
        equalize_rank(&mut ashape, bshape.rank());
        equalize_rank(&mut bshape, ashape.rank());

        let arank = ashape.rank();
        let brank = bshape.rank();
        let (a_prefix, b_prefix) = (&ashape[..arank - 2], &bshape[..brank - 2]);
        let c_broadcasted_prefix = Shape::multi_broadcast(&[&a_prefix.into(), &b_prefix.into()])
            .ok_or_else(|| {
                anyhow::anyhow!("Matmul broadcasting: a: {:?} b: {:?}", ashape, bshape)
            })?;

        let (mut m, mut ka) = (ashape[arank - 2], ashape[arank - 1]);
        let (mut kb, mut n) = (bshape[brank - 2], bshape[brank - 1]);

        if trans_a {
            std::mem::swap(&mut m, &mut ka);
        }

        if trans_b {
            std::mem::swap(&mut kb, &mut n);
        }

        if ka != kb {
            anyhow::bail!("Matmul broadcasting: a: {:?} b: {:?}", ashape, bshape);
        }

        let mut c_shape_final = c_broadcasted_prefix;
        if ashape.rank() >= 2 {
            c_shape_final.push(m);
        }
        if bshape.rank() >= 2 {
            c_shape_final.push(n);
        }

        Ok(c_shape_final)
    }

    pub fn compute_spec(&self, dst: &Tensor) -> MatmulSpec {
        MatmulSpec::new(&self.lhs, &self.rhs, dst, self.trans_a, self.trans_b)
    }
}

#[allow(clippy::too_many_arguments)]
#[derive(Debug, Clone, ShaderType)]
pub struct MatmulMeta {
    aShape: glam::IVec3,
    aStrides: glam::IVec3,
    bShape: glam::IVec3,
    bStrides: glam::IVec3,
    outShape: glam::IVec3,
    outStrides: glam::IVec3,
    dimAOuter: i32,
    dimBOuter: i32,
    dimInner: i32,
}

impl OpMetadata for MatmulMeta {}

impl Operation for Matmul {
    fn compute_view(&self) -> Result<StorageView, OperationError> {
        let c_shape =
            Matmul::compute_c_shape(&self.lhs, &self.rhs, self.trans_a, self.trans_b).unwrap();
        let c_strides = Strides::from(&c_shape);
        Ok(StorageView::new(c_shape, self.lhs.dt(), c_strides))
    }
}

impl OpGuards for Matmul {
    fn check_shapes(&self) {
        let c_shape = Matmul::compute_c_shape(&self.lhs, &self.rhs, self.trans_a, self.trans_b);
        assert!(c_shape.is_ok());
    }

    fn check_dtypes(&self) {
        let allowed_pairs = [(DType::F32, DType::F32), (DType::F32, DType::WQ8)];
        if !allowed_pairs.contains(&(self.lhs.dt(), self.rhs.dt())) {
            panic!(
                "Failed to validate DTypes: {:?}, {:?}",
                self.lhs.dt(),
                self.rhs.dt()
            );
        }
    }
}

impl MetaOperation for Matmul {
<<<<<<< HEAD
    type Meta = MatmulMeta;

    fn kernel_key(&self, dst: &Tensor) -> String {
        let spec = self.compute_spec(dst);
=======
    fn update(&self, dst: &Tensor) -> Result<(), OperationError> {
        self.compute_spec(dst);
        Ok(())
    }

    fn kernel_key(&self, _: &Tensor) -> String {
        let ref_spec = self.spec.borrow();
        let spec = ref_spec.as_ref().unwrap();
>>>>>>> 608a2496
        let (a_fit, b_fit, out_fit) = spec.tile_fit();
        let ke = spec.select_kernel_element();

        if (self.rhs.dt() == DType::WQ8) && (self.trans_a || self.trans_b) {
            panic!("Transposed WQ8 not supported");
        }

        let kernel_stem = if self.rhs.dt() == DType::WQ8 {
            "qgemm"
        } else {
            "sgemm"
        };

        match ke {
            KernelElement::Scalar => {
                format!(
                    "{}_{}_{}_{}_{}_{}_{}",
                    kernel_stem,
                    a_fit,
                    b_fit,
                    out_fit,
                    self.trans_a,
                    self.trans_b,
                    ke.as_str()
                )
            }
            _ => {
                format!(
                    "{}_{}_{}_{}_{}",
                    kernel_stem,
                    a_fit,
                    b_fit,
                    out_fit,
                    ke.as_str()
                )
            }
        }
    }

    fn srcs(&self) -> RVec<&Tensor> {
        rvec![&self.lhs, &self.rhs]
    }

    fn kernel_element(&self, dst: &Tensor) -> KernelElement {
        let spec = self.compute_spec(dst);
        spec.select_kernel_element()
    }

    fn calculate_dispatch(&self, dst: &Tensor) -> Result<WorkgroupCount, OperationError> {
        let spec = self.compute_spec(dst);

        let TILE_DIM = 32;
        let a_shape = spec.a_shape();
        let b_shape = spec.b_shape();

        let dimA = if self.trans_a { a_shape[1] } else { a_shape[0] };
        let dimB = if self.trans_b { b_shape[0] } else { b_shape[1] };

        let group_x = WorkgroupCount::div_ceil(dimB as _, TILE_DIM);
        let group_y = WorkgroupCount::div_ceil(dimA, TILE_DIM);
        let workgroup_count = wgc![group_x as _, group_y as _, spec.stacks() as _];
        Ok(workgroup_count)
    }

    fn storage_bind_group_layout(
        &self,
        _inplace: bool,
    ) -> Result<BindGroupLayoutDescriptor, OperationError> {
        let (A, B) = (&self.lhs, &self.rhs);
        let layout = match (A.dt(), B.dt()) {
            (DType::F32, DType::F32) => BindGroupLayoutDescriptor::binary(),
            (DType::F32, DType::WQ8) => BindGroupLayoutDescriptor::ternary(),
            _ => return Err(InvariantError::UnsupportedDType(B.dt()).into()),
        };
        Ok(layout)
    }

<<<<<<< HEAD
    fn metadata(&self, dst: &Tensor, _: &KernelElement) -> Result<Self::Meta, OperationError> {
        let spec = self.compute_spec(dst);
=======
    fn write_metadata(
        &self,
        uniform: &mut CpuUniform,
        _: &Tensor,
        _: &KernelElement,
    ) -> Result<u64, OperationError> {
        let ref_spec = self.spec.borrow();
        let spec = ref_spec.as_ref().unwrap();
>>>>>>> 608a2496

        let mut a_shape = spec.a_shape.clone();
        a_shape.insert(0, spec.a_stack());
        let aStrides = Strides::from(&a_shape);

        let mut b_shape = spec.b_shape.clone();
        b_shape.insert(0, spec.b_stack());
        let bStrides = Strides::from(&b_shape);

        let mut out_shape = spec.c_shape.clone();
        out_shape.insert(0, spec.stacks());
        let outStrides = Strides::from(&out_shape);

        let dimAOuter = spec.dim_a_outer() as i32;
        let dimBOuter = spec.dim_b_outer() as i32;
        let dimInner = spec.dim_inner() as i32;

        Ok(MatmulMeta {
            aShape: a_shape.into(),
            aStrides: aStrides.into(),
            bShape: b_shape.into(),
            bStrides: bStrides.into(),
            outShape: out_shape.into(),
            outStrides: outStrides.into(),
            dimAOuter,
            dimBOuter,
            dimInner,
<<<<<<< HEAD
        })
=======
        };
        Ok(uniform.write(&meta)?)
>>>>>>> 608a2496
    }
}

#[cfg(test)]
mod tests {
    use test_strategy::{proptest, Arbitrary};

    use crate::test_util::run_py_prg;

    use crate::{shape, Device, DeviceRequest, Quantization, Quantizer};

    use super::*;

    fn matmul_harness() -> anyhow::Result<(Tensor, Tensor)> {
        let cpu_device = Device::request_device(DeviceRequest::CPU)?;
        let a = Tensor::randn::<f32>(shape![6, 1500, 64], cpu_device.clone());
        let b = Tensor::randn::<f32>(shape![6, 64, 1500], cpu_device.clone());
        Ok((a, b))
    }

    fn ground_truth(
        a: &Tensor,
        b: &Tensor,
        trans_a: bool,
        trans_b: bool,
    ) -> anyhow::Result<Tensor> {
        let a_op = if trans_a {
            "torch.permute(torch.from_numpy(a), [0, 2, 1])"
        } else {
            "torch.from_numpy(a)"
        };

        let b_op = if trans_b {
            "torch.permute(torch.from_numpy(b), [0, 2, 1])"
        } else {
            "torch.from_numpy(b)"
        };

        let prg = format!(
            r#"
import torch
def matmul(a, b):
    return torch.matmul({}, {}).numpy()"#,
            a_op, b_op
        );

        run_py_prg(prg.to_string(), &[a, b], &[])
    }

    #[derive(Arbitrary, Debug)]
    struct SGEMMProblem {
        #[strategy(1..=4usize)]
        B: usize,
        #[strategy(1..=512usize)]
        M: usize,
        #[strategy(1..=512usize)]
        K: usize,
        #[strategy(1..=512usize)]
        N: usize,
        trans_a: bool,
        trans_b: bool,
    }

    #[proptest(cases = 64)]
    fn test_sgemm(prob: SGEMMProblem) {
        let device = Device::request_device(DeviceRequest::GPU).unwrap();
        let SGEMMProblem {
            B,
            M,
            K,
            N,
            trans_a,
            trans_b,
        } = prob;
        println!(
            "Running sgemm: B={} M={} N={} K={} trans_a={} trans_b={}",
            B, M, N, K, trans_a, trans_b
        );
        run_matmul_trial(&device, prob).unwrap();
    }

    fn run_matmul_trial(device: &Device, prob: SGEMMProblem) -> anyhow::Result<()> {
        let cpu_device = Device::request_device(DeviceRequest::CPU)?;
        let SGEMMProblem {
            B,
            M,
            K,
            N,
            trans_a,
            trans_b,
        } = prob;

        let a_shape = if trans_a {
            shape![B, K, M]
        } else {
            shape![B, M, K]
        };

        let b_shape = if trans_b {
            shape![B, N, K]
        } else {
            shape![B, K, N]
        };

        let a = Tensor::randn::<f32>(a_shape, cpu_device.clone());
        let b = Tensor::randn::<f32>(b_shape, cpu_device.clone());
        let ground = ground_truth(&a, &b, trans_a, trans_b)?;

        let a_gpu = a.to(device)?;
        let b_gpu = b.to(device)?;
        let c_gpu = a_gpu.matmul(b_gpu, trans_a, trans_b)?.resolve()?;

        let d_gpu = c_gpu.to(&Device::CPU)?;
        println!("RATCHET SGEMM\n{:?}\n", d_gpu);
        println!("PYTORCH FP32:\n{:?}", ground);
        ground.all_close(&d_gpu, 1e-4, 1e-4)?;
        Ok(())
    }

    #[test]
    fn debug_sgemm() {
        let _ = env_logger::builder().is_test(true).try_init();
        let device = Device::request_device(DeviceRequest::GPU).unwrap();
        let prob = SGEMMProblem {
            B: 1,
            M: 1500,
            K: 384,
            N: 384,
            trans_a: false,
            trans_b: true,
        };
        run_matmul_trial(&device, prob).unwrap();
    }

    #[test]
    fn test_qgemm() -> anyhow::Result<()> {
        let (a, b) = matmul_harness()?;
        let ground = ground_truth(&a, &b, false, false)?;

        let quantizer = Quantizer::new(Quantization::SInt8);
        let bq = quantizer.sint8_quantize(b);
        let device = Device::request_device(DeviceRequest::GPU)?;
        let a_gpu = a.to(&device)?;
        let b_gpu = bq.to(&device)?;
        let c_gpu = a_gpu.matmul(b_gpu, false, false)?.resolve()?;
        let ours = c_gpu.to(&Device::CPU)?;

        println!("RATCHET WQ8\n{:?}\n", ours);
        println!("PYTORCH FP32:\n{:?}", ground);

        ground.all_close(&ours, 1e1, 1e-1)?;

        Ok(())
    }
}<|MERGE_RESOLUTION|>--- conflicted
+++ resolved
@@ -304,21 +304,8 @@
 }
 
 impl MetaOperation for Matmul {
-<<<<<<< HEAD
-    type Meta = MatmulMeta;
-
     fn kernel_key(&self, dst: &Tensor) -> String {
         let spec = self.compute_spec(dst);
-=======
-    fn update(&self, dst: &Tensor) -> Result<(), OperationError> {
-        self.compute_spec(dst);
-        Ok(())
-    }
-
-    fn kernel_key(&self, _: &Tensor) -> String {
-        let ref_spec = self.spec.borrow();
-        let spec = ref_spec.as_ref().unwrap();
->>>>>>> 608a2496
         let (a_fit, b_fit, out_fit) = spec.tile_fit();
         let ke = spec.select_kernel_element();
 
@@ -396,19 +383,13 @@
         Ok(layout)
     }
 
-<<<<<<< HEAD
-    fn metadata(&self, dst: &Tensor, _: &KernelElement) -> Result<Self::Meta, OperationError> {
-        let spec = self.compute_spec(dst);
-=======
     fn write_metadata(
         &self,
         uniform: &mut CpuUniform,
-        _: &Tensor,
+        dst: &Tensor,
         _: &KernelElement,
     ) -> Result<u64, OperationError> {
-        let ref_spec = self.spec.borrow();
-        let spec = ref_spec.as_ref().unwrap();
->>>>>>> 608a2496
+        let spec = self.compute_spec(dst);
 
         let mut a_shape = spec.a_shape.clone();
         a_shape.insert(0, spec.a_stack());
@@ -426,7 +407,7 @@
         let dimBOuter = spec.dim_b_outer() as i32;
         let dimInner = spec.dim_inner() as i32;
 
-        Ok(MatmulMeta {
+        let meta = MatmulMeta {
             aShape: a_shape.into(),
             aStrides: aStrides.into(),
             bShape: b_shape.into(),
@@ -436,12 +417,8 @@
             dimAOuter,
             dimBOuter,
             dimInner,
-<<<<<<< HEAD
-        })
-=======
         };
         Ok(uniform.write(&meta)?)
->>>>>>> 608a2496
     }
 }
 
